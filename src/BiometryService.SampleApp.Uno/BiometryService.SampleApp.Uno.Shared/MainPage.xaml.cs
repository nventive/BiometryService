﻿using System.Threading;
using System.Threading.Tasks;
#if WINUI
using Microsoft.UI.Xaml;
using Microsoft.UI.Xaml.Controls;
using Microsoft.UI.Dispatching;
#else
using Windows.UI.Xaml;
using Windows.UI.Xaml.Controls;
using Windows.UI.Core;
#endif
using System;
using Microsoft.Extensions.Logging;
#if __IOS__
using UIKit;
using LocalAuthentication;
#endif
#if __ANDROID__
using System.Reactive.Concurrency;
using BiometryService.SampleApp.Uno.Droid;
using AndroidX.Biometric;
#endif
#if WINDOWS_UWP || WINDOWS
using System.Reactive.Concurrency;
#endif

// The Blank Page item template is documented at http://go.microsoft.com/fwlink/?LinkId=402352&clcid=0x409

namespace BiometryService.SampleApp.Uno
{
	/// <summary>
	/// An empty page that can be used on its own or navigated to within a Frame.
	/// </summary>
	public sealed partial class MainPage : Page
	{
		private readonly IBiometryService _biometryService;
		private readonly CancellationToken _cancellationToken = CancellationToken.None;

		public MainPage()
		{
			this.InitializeComponent();

			// use LAPolicy.DeviceOwnerAuthenticationWithBiometrics for biometrics only with no fallback to passcode/password
			// use LAPolicy.DeviceOwnerAuthentication for biometrics+watch with fallback to passcode/password
#if __IOS__
			var laContext = new LAContext();
			laContext.LocalizedReason = "REASON THAT APP WANTS TO USE BIOMETRY :)";
			laContext.LocalizedFallbackTitle = "FALLBACK";
			laContext.LocalizedCancelTitle = "CANCEL";

			_biometryService = new BiometryService(
				laContext,
				"Biometrics_Confirm",
				LAPolicy.DeviceOwnerAuthentication,
				App.Instance.LoggerFactory);
#endif

			//Note that not all combinations of authenticator types are supported prior to Android 11 (API 30). Specifically, DEVICE_CREDENTIAL alone is unsupported prior to API 30, and BIOMETRIC_STRONG | DEVICE_CREDENTIAL is unsupported on API 28-29
#if __ANDROID__
			Func<BiometricPrompt.PromptInfo> promptBuilder;
			if (Android.OS.Build.VERSION.SdkInt <= Android.OS.BuildVersionCodes.Q)
<<<<<<< HEAD
            {
                _biometryService = new BiometryService(MainActivity.Instance,
#if WINUI
                                                   DispatcherQueue,
#else
                                                   Dispatcher,
#endif
                                                   ct => Task.FromResult(new BiometricPrompt.PromptInfo.Builder()
                                                    .SetTitle("Biometrics SignIn")
                                                    .SetSubtitle("Biometrics Confirm")
                                                    //.SetAllowedAuthenticators(BiometricManager.Authenticators.BiometricWeak | BiometricManager.Authenticators.DeviceCredential) // Fallback on secure pin WARNING cannot Encrypt data with this settings
                                                    .SetAllowedAuthenticators(BiometricManager.Authenticators.BiometricStrong) // used for Encrypt decrypt feature for device bellow Android 11
                                                    .SetNegativeButtonText("Cancel")
                                                    .Build())); 
			}
            else
            {
			    _biometryService = new BiometryService(MainActivity.Instance,
#if WINUI
                                                   DispatcherQueue,
#else
                                                   Dispatcher,
#endif
                                                   ct => Task.FromResult(new BiometricPrompt.PromptInfo.Builder()
												    .SetTitle("Biometrics SignIn")
												    .SetSubtitle("Biometrics Confirm")
												    .SetAllowedAuthenticators(BiometricManager.Authenticators.BiometricStrong | BiometricManager.Authenticators.DeviceCredential) // Fallback on secure pin
                                                    .SetNegativeButtonText("Cancel")
                                                    .Build()));
=======
			{
				promptBuilder = () => new BiometricPrompt.PromptInfo.Builder()
					.SetTitle("Biometrics SignIn")
					.SetSubtitle("Biometrics Confirm")
					//.SetAllowedAuthenticators(BiometricManager.Authenticators.BiometricWeak | BiometricManager.Authenticators.DeviceCredential) // Fallback on secure pin WARNING cannot Encrypt data with this settings
					.SetAllowedAuthenticators(BiometricManager.Authenticators.BiometricStrong) // used for Encrypt decrypt feature for device bellow Android 11
					.SetNegativeButtonText("Cancel")
					.Build();
			}
			else
			{
				promptBuilder = () => new BiometricPrompt.PromptInfo.Builder()
					.SetTitle("Biometrics SignIn")
					.SetSubtitle("Biometrics Confirm")
					// BiometricManager.Authenticators.DeviceCredential == Fallback on secure pin
					.SetAllowedAuthenticators(BiometricManager.Authenticators.BiometricStrong)
					// Do not set NegativeButtonText if BiometricManager.Authenticators.DeviceCredential is allowed with BiometricManager.Authenticators.BiometricStrong
					.SetNegativeButtonText("Cancel")
					.Build();
>>>>>>> da0667b7
			}

			_biometryService = new BiometryService(
				MainActivity.Instance,
				promptBuilder,
				App.Instance.LoggerFactory
			);
#endif
<<<<<<< HEAD
#if WINDOWS_UWP || WINDOWS
            _biometryService = new BiometryService(true, true, TaskPoolScheduler.Default.ToBackgroundScheduler());
=======
#if WINDOWS_UWP
			_biometryService = new BiometryService(App.Instance.LoggerFactory);
>>>>>>> da0667b7
#endif

			_ = LoadCapabilities(_cancellationToken);
		}

		private async Task LoadCapabilities(CancellationToken ct)
		{
			var capabilities = await _biometryService.GetCapabilities(ct);

			BiometryTypeTxt.Text = capabilities.BiometryType.ToString();
			IsSupportedTxt.Text = capabilities.IsSupported.ToString();
			IsEnabledTxt.Text = capabilities.IsEnabled.ToString();
			IsPasscodeSetTxt.Text = capabilities.IsPasscodeSet.ToString();
		}

		private async void AuthenticateButtonClick(object sender, RoutedEventArgs e)
		{
			await LoadCapabilities(_cancellationToken);

			try
			{
				await _biometryService.ScanBiometry(_cancellationToken);
				TxtAuthenticationStatus.Text = "Authentication Passed";
			}
			catch (BiometryException biometryException)
			{
				TxtAuthenticationStatus.Text = ParseBiometryException(biometryException);
			}
			catch (Exception ex)
			{
				TxtAuthenticationStatus.Text = ex.Message;
			}
		}

		private async void EncryptButtonClick(object sender, RoutedEventArgs e)
		{
			// Clear remove output message.
			TxtRemove.Text = string.Empty;

			await LoadCapabilities(_cancellationToken);
			try
			{
				await _biometryService.Encrypt(_cancellationToken, "Secret", TxtToEncrypt.Text);
				TxtEncryptionStatus.Text = "Encryption Succeeded";
			}
			catch (BiometryException biometryException)
			{
				TxtEncryptionStatus.Text = ParseBiometryException(biometryException);
			}
			catch (Exception ex)
			{
				TxtEncryptionStatus.Text = ex.Message;
			}
		}

		private async void DecryptButtonClick(object sender, RoutedEventArgs e)
		{
			// Clear remove output message.
			TxtRemove.Text = string.Empty;

			await LoadCapabilities(_cancellationToken);
			try
			{
				var result = await _biometryService.Decrypt(_cancellationToken, "Secret");
				TxtDecrypted.Text = result;
			}
			catch (BiometryException biometryException)
			{
				TxtDecrypted.Text = ParseBiometryException(biometryException);
			}
			catch (Exception ex)
			{
				TxtDecrypted.Text = ex.Message;
			}
		}

		private async void RemoveButtonClick(object sender, RoutedEventArgs e)
		{
			await LoadCapabilities(_cancellationToken);
			try
			{
				_biometryService.Remove("Secret");
				TxtRemove.Text = "Encrypted value removed successfully";
			}
			catch (BiometryException biometryException)
			{
				TxtRemove.Text = ParseBiometryException(biometryException);
			}
			catch (Exception ex)
			{
				TxtRemove.Text = ex.Message;
			}
		}

		private string ParseBiometryException(BiometryException e)
		{
			return "Reason:" + e.Reason + "\n" + "msg:" + e.Message;
		}
	}
}<|MERGE_RESOLUTION|>--- conflicted
+++ resolved
@@ -59,37 +59,6 @@
 #if __ANDROID__
 			Func<BiometricPrompt.PromptInfo> promptBuilder;
 			if (Android.OS.Build.VERSION.SdkInt <= Android.OS.BuildVersionCodes.Q)
-<<<<<<< HEAD
-            {
-                _biometryService = new BiometryService(MainActivity.Instance,
-#if WINUI
-                                                   DispatcherQueue,
-#else
-                                                   Dispatcher,
-#endif
-                                                   ct => Task.FromResult(new BiometricPrompt.PromptInfo.Builder()
-                                                    .SetTitle("Biometrics SignIn")
-                                                    .SetSubtitle("Biometrics Confirm")
-                                                    //.SetAllowedAuthenticators(BiometricManager.Authenticators.BiometricWeak | BiometricManager.Authenticators.DeviceCredential) // Fallback on secure pin WARNING cannot Encrypt data with this settings
-                                                    .SetAllowedAuthenticators(BiometricManager.Authenticators.BiometricStrong) // used for Encrypt decrypt feature for device bellow Android 11
-                                                    .SetNegativeButtonText("Cancel")
-                                                    .Build())); 
-			}
-            else
-            {
-			    _biometryService = new BiometryService(MainActivity.Instance,
-#if WINUI
-                                                   DispatcherQueue,
-#else
-                                                   Dispatcher,
-#endif
-                                                   ct => Task.FromResult(new BiometricPrompt.PromptInfo.Builder()
-												    .SetTitle("Biometrics SignIn")
-												    .SetSubtitle("Biometrics Confirm")
-												    .SetAllowedAuthenticators(BiometricManager.Authenticators.BiometricStrong | BiometricManager.Authenticators.DeviceCredential) // Fallback on secure pin
-                                                    .SetNegativeButtonText("Cancel")
-                                                    .Build()));
-=======
 			{
 				promptBuilder = () => new BiometricPrompt.PromptInfo.Builder()
 					.SetTitle("Biometrics SignIn")
@@ -109,7 +78,6 @@
 					// Do not set NegativeButtonText if BiometricManager.Authenticators.DeviceCredential is allowed with BiometricManager.Authenticators.BiometricStrong
 					.SetNegativeButtonText("Cancel")
 					.Build();
->>>>>>> da0667b7
 			}
 
 			_biometryService = new BiometryService(
@@ -118,13 +86,8 @@
 				App.Instance.LoggerFactory
 			);
 #endif
-<<<<<<< HEAD
 #if WINDOWS_UWP || WINDOWS
-            _biometryService = new BiometryService(true, true, TaskPoolScheduler.Default.ToBackgroundScheduler());
-=======
-#if WINDOWS_UWP
 			_biometryService = new BiometryService(App.Instance.LoggerFactory);
->>>>>>> da0667b7
 #endif
 
 			_ = LoadCapabilities(_cancellationToken);
